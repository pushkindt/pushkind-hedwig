--- conflicted
+++ resolved
@@ -1,9 +1,4 @@
-<<<<<<< HEAD
 pub mod errors;
 pub mod repository;
 pub mod send_email;
-=======
-pub mod check_reply;
-pub mod errors;
-pub mod repository;
->>>>>>> 5fba951c
+pub mod check_reply;